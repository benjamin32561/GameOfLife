--- conflicted
+++ resolved
@@ -1,9 +1,6 @@
 simulation:
   width: 30
   height: 30
-<<<<<<< HEAD
-  steps: 100   # total simulation steps
-=======
   steps: 200   # total simulation steps
   
   # Entity processing order (entities processed first have higher priority)
@@ -30,7 +27,6 @@
     cell_size: 40
     empty_cell_color: [20, 60, 20]    # Dark green
     background_color: [34, 139, 34]   # Forest green
->>>>>>> 2e702055
 
 parameters:
   # Lifespans
