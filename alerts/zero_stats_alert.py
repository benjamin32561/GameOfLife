--- conflicted
+++ resolved
@@ -21,14 +21,9 @@
         Returns:
             None, initialized the alert
         """
-<<<<<<< HEAD
-        super().__init__(save_path=None)
-        self.stats_type = stats_type
-=======
         super().__init__()
         # Normalize entity type 
         self.stats_type = stats_type.lower()
->>>>>>> 2e702055
         self.message = f"No {stats_type} entities left"
     
     def get_message(self, gol_grid: 'GOLGrid') -> Optional[str]:
